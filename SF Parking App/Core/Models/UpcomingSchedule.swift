--- conflicted
+++ resolved
@@ -61,7 +61,6 @@
         return date.timeIntervalSinceNow < 24 * 60 * 60
     }
     
-<<<<<<< HEAD
     var estimatedSweeperTime: String? {
         guard let medianTime = medianSweeperTime else { return nil }
         
@@ -74,12 +73,13 @@
         let period = hour < 12 ? "AM" : "PM"
         let displayHour = hour == 0 ? 12 : (hour > 12 ? hour - 12 : hour)
         
-        
         if minute == 0 {
             return "\(displayHour) \(period)"
         } else {
             return "\(displayHour):\(String(format: "%02d", minute)) \(period)"
-=======
+        }
+    }
+    
     // MARK: - Shared UI Logic
     
     var urgencyColor: Color {
@@ -91,7 +91,6 @@
             return .green
         }
     }
-    
     
     func formatTimeUntil() -> String {
         let timeInterval = date.timeIntervalSinceNow
@@ -202,7 +201,6 @@
             formatter.dateFormat = "EEEE, MMM d"  // Abbreviated month
             let dateString = formatter.string(from: date)
             return "\(dateString), \(cleanStartTime) - \(cleanEndTime)"
->>>>>>> 20c49f1b
         }
     }
 }